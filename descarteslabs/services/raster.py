from io import BytesIO
import base64
import json

from .service import Service
<<<<<<< HEAD
from .waldo import Waldo
=======
from .places import Places
from descarteslabs.addons import FeatureArray
>>>>>>> ec34334f
from descarteslabs.addons import numpy as np


class Raster(Service):
    """Raster"""
    TIMEOUT = 300

    def __init__(
            self,
            url='https://platform-services.descarteslabs.com/raster',
            token=None
    ):
        """The parent Service class implements authentication and exponential
        backoff/retry. Override the url parameter to use a different instance
        of the backing service.
        """
        Service.__init__(self, url, token)

    def get_bands_by_key(self, key):
        r = self.session.get('%s/bands/key/%s' % (self.url, key), timeout=self.TIMEOUT)

        if r.status_code != 200:
            raise RuntimeError("%s: %s" % (r.status_code, r.text))

        return r.json()

    def get_bands_by_constellation(self, const):
        r = self.session.get('%s/bands/constellation/%s' % (self.url, const), timeout=self.TIMEOUT)

        if r.status_code != 200:
            raise RuntimeError("%s: %s" % (r.status_code, r.text))

        return r.json()

    def dlkeys_from_shape(self, resolution, tilesize, pad, shape):
        params = {
            'resolution': resolution,
            'tilesize': tilesize,
            'pad': pad,
            'shape': shape,
        }

        r = self.session.post('%s/dlkeys/from_shape' % (self.url), json=params, timeout=self.TIMEOUT)

        if r.status_code != 200:
            raise RuntimeError("%s: %s" % (r.status_code, r.text))

        return r.json()

    def dlkey_from_latlon(self, lat, lon, resolution, tilesize, pad):
        params = {
            'resolution': resolution,
            'tilesize': tilesize,
            'pad': pad,
        }

        r = self.session.get('%s/dlkeys/from_latlon/%f/%f' % (self.url, lat, lon),
                             params=params, timeout=self.TIMEOUT)

        if r.status_code != 200:
            raise RuntimeError("%s: %s" % (r.status_code, r.text))

        return r.json()

    def dlkey(self, key):

        r = self.session.get('%s/dlkeys/%s' % (self.url, key), timeout=self.TIMEOUT)

        if r.status_code != 200:
            raise RuntimeError("%s: %s" % (r.status_code, r.text))

        return r.json()

    def raster(
            self,
            keys=None,
            bands=None,
            scales=None,
            ot=None,
            of='GTiff',
            srs=None,
            resolution=None,
            shape=None,
            location=None,
            outputBounds=None,
            outputBoundsSRS=None,
            outsize=None,
            targetAlignedPixels=False,
            resampleAlg=None,
    ):
        """
        Yield a raster composed from one/many sources

        Given a list of filenames, generate a translated and merged mosaic as
        a new GDAL dataset, and yield it to the user.

        Parameters
        ----------
        keys: list
            list of metadata keys
        bands: list, optional
            A list of bands (1-indexed) that correspond to the source raster
            bands to be used.
        scales: list, Optional
            A list of tuples specifying the scaling to be applied to each band
            (indexed by the destination bands). If None, no scaling we be
            applied. If scaling should only be applied to a subset of bands,
            pad the list with None entries where appropriate.  If an entry is
            of length 4, the destination scales will be included.  (0, 1, 10,
            100) would scale 0->10 and 1->100. Default: None
        of: str, optional
            Output format ("GTiff", "PNG", ...). Default: "GTiff"
        ot: str, optional
            Output type ('Byte', 'UInt16', etc). Default: None (same as source
            type)
        srs: str, optional
            Output projection SRS. Can be any gdal.Warp compatible SRS
            definition.  Default: None (same as first source)
        resolution: float, optional
            Output resolution, in srs coordinate system. Default: None (native
            resolution).
        outsize: list of integers, optional
            Desired image size of output. Incompatible with resolution.
        shape: str, optional
            A GeoJSON string used for a cutline. Default: None
        location: str, optional
            A named location to be used as a cutline, retrieved via Places.
            Incompatible with "shape". Default: None
        outputBounds: list, optional
            Output bounds as (minX, minY, maxX, maxY) in target SRS.
            Default None.
        outputBoundsSRS: str, optional
            SRS in which outputBounds are expressed, in the case that they are
            not expressed in the output SRS.
        targetAlignedPixels: bool, optional
            Target aligned pixels with the coordinate system. Default: False
        resampleAlg: str, optional
            Resampling algorithm to use in the Warp. Default: None
        """

        if location is not None:
            places = Places()
            shape = places.shape(location, geom='low')
            shape = json.dumps(shape['geometry'])

        params = {
            'keys': keys,
            'bands': bands,
            'scales': scales,
            'ot': ot,
            'of': of,
            'srs': srs,
            'resolution': resolution,
            'shape': shape,
            'outputBounds': outputBounds,
            'outputBoundsSRS': outputBoundsSRS,
            'outsize': outsize,
            'targetAlignedPixels': targetAlignedPixels,
            'resampleAlg': resampleAlg,
        }

        r = self.session.post('%s/raster' % (self.url), json=params, timeout=self.TIMEOUT)

        if r.status_code != 200:
            raise RuntimeError("%s: %s" % (r.status_code, r.text))

        json_resp = r.json()
        # Decode base64
        for k in json_resp['files'].keys():
            json_resp['files'][k] = base64.b64decode(json_resp['files'][k])

        return json_resp

    def ndarray(
            self,
            keys=None,
            bands=None,
            scales=None,
            ot=None,
            srs=None,
            resolution=None,
            shape=None,
            location=None,
            outputBounds=None,
            outputBoundsSRS=None,
            outsize=None,
            targetAlignedPixels=False,
            resampleAlg=None,
            order='image',
    ):
        """
        Return an ndarray and metadata from a list of imagery sources

        Parameters
        ----------
        keys: list
            list of metadata keys
        bands: list, optional
            A list of bands (1-indexed) that correspond to the source raster
            bands to be used.
        scales: list, Optional
            A list of tuples specifying the scaling to be applied to each band
            (indexed by the destination bands). If None, no scaling we be
            applied. If scaling should only be applied to a subset of bands,
            pad the list with None entries where appropriate.  If an entry is
            of length 4, the destination scales will be included.  (0, 1, 10,
            100) would scale 0->10 and 1->100. Default: None
        ot: str, optional
            Output type ('Byte', 'UInt16', etc). Default: None (same as source
            type)
        srs: str, optional
            Output projection SRS. Can be any gdal.Warp compatible SRS
            definition.  Default: None (same as first source)
        resolution: float, optional
            Output resolution, in srs coordinate system. Default: None (native
            resolution).
        outsize: list of integers, optional
            Desired image size of output. Incompatible with resolution.
        shape: str, optional
            A GeoJSON string used for a cutline. Default: None
        location: str, optional
            A named location to be used as a cutline, retrieved via Places.
            Incompatible with "shape". Default: None
        outputBounds: list, optional
            Output bounds as (minX, minY, maxX, maxY) in target SRS.
            Default None.
        outputBoundsSRS: str, optional
            SRS in which outputBounds are expressed, in the case that they are
            not expressed in the output SRS.
        targetAlignedPixels: bool, optional
            Target aligned pixels with the coordinate system. Default: False
        resampleAlg: str, optional
            Resampling algorithm to use in the Warp. Default: None
        order: str, optional
            Order of returned array.
            'image' (default) returns arrays in  (row, column, band).
            'gdal' returns arrays in  (band, row, column).
        """

        if location is not None:
            places = Places()
            shape = places.shape(location, geom='low')
            shape = json.dumps(shape['geometry'])

        params = {
            'keys': keys,
            'bands': bands,
            'scales': scales,
            'ot': ot,
            'srs': srs,
            'resolution': resolution,
            'shape': shape,
            'outputBounds': outputBounds,
            'outputBoundsSRS': outputBoundsSRS,
            'outsize': outsize,
            'targetAlignedPixels': targetAlignedPixels,
            'resampleAlg': resampleAlg,
        }

        r = self.session.post('%s/npz' % (self.url), json=params, timeout=self.TIMEOUT)

        if r.status_code != 200:
            raise RuntimeError("%s: %s" % (r.status_code, r.text))

        io = BytesIO(r.content)
        npz = np.load(io)
        array = npz['data']
        metadata = json.loads(str(npz['metadata']))

        if order == 'image':
            return array.transpose((1, 2, 0)), metadata
        elif order == 'gdal':
            return array, metadata<|MERGE_RESOLUTION|>--- conflicted
+++ resolved
@@ -3,12 +3,8 @@
 import json
 
 from .service import Service
-<<<<<<< HEAD
-from .waldo import Waldo
-=======
 from .places import Places
-from descarteslabs.addons import FeatureArray
->>>>>>> ec34334f
+
 from descarteslabs.addons import numpy as np
 
 
