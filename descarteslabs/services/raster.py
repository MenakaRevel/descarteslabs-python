from cStringIO import StringIO
import base64
import json

from .service import Service
from .waldo import Waldo
from descarteslabs.addons import numpy as np


class Raster(Service):
    """Raster"""
    TIMEOUT = 300

    def __init__(
            self,
            url='https://platform-services.descarteslabs.com/raster',
            token=None
    ):
        """The parent Service class implements authentication and exponential
        backoff/retry. Override the url parameter to use a different instance
        of the backing service.
        """
        Service.__init__(self, url, token)

    def get_bands_by_key(self, key):
        r = self.session.get('%s/bands/key/%s' % (self.url, key), timeout=self.TIMEOUT)

        if r.status_code != 200:
            raise RuntimeError("%s: %s" % (r.status_code, r.text))

<<<<<<< HEAD
        jsonresp = r.json()
        return jsonresp
=======
        return r.json()
>>>>>>> 86acf385

    def get_bands_by_constellation(self, const):
        r = self.session.get('%s/bands/constellation/%s' % (self.url, const), timeout=self.TIMEOUT)

        if r.status_code != 200:
            raise RuntimeError("%s: %s" % (r.status_code, r.text))

        return r.json()

    def dlkeys_from_shape(self, resolution, tilesize, pad, shape):
        params = {
            'resolution': resolution,
            'tilesize': tilesize,
            'pad': pad,
            'shape': shape,
        }

        r = self.session.post('%s/dlkeys/from_shape' % (self.url), json=params, timeout=self.TIMEOUT)

        if r.status_code != 200:
            raise RuntimeError("%s: %s" % (r.status_code, r.text))

        return r.json()

    def dlkey_from_latlon(self, lat, lon, resolution, tilesize, pad):
        params = {
            'resolution': resolution,
            'tilesize': tilesize,
            'pad': pad,
        }

        r = self.session.get('%s/dlkeys/from_latlon/%f/%f' % (self.url, lat, lon),
                             params=params, timeout=self.TIMEOUT)

        if r.status_code != 200:
            raise RuntimeError("%s: %s" % (r.status_code, r.text))

        return r.json()

    def dlkey(self, key):

        r = self.session.get('%s/dlkeys/%s' % (self.url, key), timeout=self.TIMEOUT)

        if r.status_code != 200:
            raise RuntimeError("%s: %s" % (r.status_code, r.text))

        return r.json()

    def raster(
            self,
            keys=None,
            bands=None,
            scales=None,
            ot=None,
            of='GTiff',
            srs=None,
            resolution=None,
            shape=None,
            location=None,
            outputBounds=None,
            outputBoundsSRS=None,
            outsize=None,
            targetAlignedPixels=False,
            resampleAlg=None,
    ):
        """
        Yield a raster composed from one/many sources

        Given a list of filenames, generate a translated and merged mosaic as
        a new GDAL dataset, and yield it to the user.

        Parameters
        ----------
        keys: list
            list of metadata keys
        bands: list, optional
            A list of bands (1-indexed) that correspond to the source raster
            bands to be used.
        scales: list, Optional
            A list of tuples specifying the scaling to be applied to each band
            (indexed by the destination bands). If None, no scaling we be
            applied. If scaling should only be applied to a subset of bands,
            pad the list with None entries where appropriate.  If an entry is
            of length 4, the destination scales will be included.  (0, 1, 10,
            100) would scale 0->10 and 1->100. Default: None
        of: str, optional
            Output format ("GTiff", "PNG", ...). Default: "GTiff"
        ot: str, optional
            Output type ('Byte', 'UInt16', etc). Default: None (same as source
            type)
        srs: str, optional
            Output projection SRS. Can be any gdal.Warp compatible SRS
            definition.  Default: None (same as first source)
        resolution: float, optional
            Output resolution, in srs coordinate system. Default: None (native
            resolution).
        outsize: list of integers, optional
            Desired image size of output. Incompatible with resolution.
        shape: str, optional
            A GeoJSON string used for a cutline. Default: None
        location: str, optional
            A named location to be used as a cutline, retrieved via Waldo.
            Incompatible with "shape". Default: None
        outputBounds: list, optional
            Output bounds as (minX, minY, maxX, maxY) in target SRS.
            Default None.
        outputBoundsSRS: str, optional
            SRS in which outputBounds are expressed, in the case that they are
            not expressed in the output SRS.
        targetAlignedPixels: bool, optional
            Target aligned pixels with the coordinate system. Default: False
        resampleAlg: str, optional
            Resampling algorithm to use in the Warp. Default: None
        """

        if location is not None:
            waldo = Waldo()
            shape = waldo.shape(location, geom='low')
            shape = json.dumps(shape['geometry'])

        params = {
            'keys': keys,
            'bands': bands,
            'scales': scales,
            'ot': ot,
            'of': of,
            'srs': srs,
            'resolution': resolution,
            'shape': shape,
            'outputBounds': outputBounds,
            'outputBoundsSRS': outputBoundsSRS,
            'outsize': outsize,
            'targetAlignedPixels': targetAlignedPixels,
            'resampleAlg': resampleAlg,
        }

        r = self.session.post('%s/raster' % (self.url), json=params, timeout=self.TIMEOUT)

        if r.status_code != 200:
            raise RuntimeError("%s: %s" % (r.status_code, r.text))

        json_resp = r.json()
        # Decode base64
        for k in json_resp['files'].keys():
            json_resp['files'][k] = base64.b64decode(json_resp['files'][k])

        return json_resp

    def ndarray(
            self,
            keys=None,
            bands=None,
            scales=None,
            ot=None,
            srs=None,
            resolution=None,
            shape=None,
            location=None,
            outputBounds=None,
            outputBoundsSRS=None,
            outsize=None,
            targetAlignedPixels=False,
            resampleAlg=None,
            order='image',
    ):
        """
        Return an ndarray and metadata from a list of imagery sources

        Parameters
        ----------
        keys: list
            list of metadata keys
        bands: list, optional
            A list of bands (1-indexed) that correspond to the source raster
            bands to be used.
        scales: list, Optional
            A list of tuples specifying the scaling to be applied to each band
            (indexed by the destination bands). If None, no scaling we be
            applied. If scaling should only be applied to a subset of bands,
            pad the list with None entries where appropriate.  If an entry is
            of length 4, the destination scales will be included.  (0, 1, 10,
            100) would scale 0->10 and 1->100. Default: None
        ot: str, optional
            Output type ('Byte', 'UInt16', etc). Default: None (same as source
            type)
        srs: str, optional
            Output projection SRS. Can be any gdal.Warp compatible SRS
            definition.  Default: None (same as first source)
        resolution: float, optional
            Output resolution, in srs coordinate system. Default: None (native
            resolution).
        outsize: list of integers, optional
            Desired image size of output. Incompatible with resolution.
        shape: str, optional
            A GeoJSON string used for a cutline. Default: None
        location: str, optional
            A named location to be used as a cutline, retrieved via Waldo.
            Incompatible with "shape". Default: None
        outputBounds: list, optional
            Output bounds as (minX, minY, maxX, maxY) in target SRS.
            Default None.
        outputBoundsSRS: str, optional
            SRS in which outputBounds are expressed, in the case that they are
            not expressed in the output SRS.
        targetAlignedPixels: bool, optional
            Target aligned pixels with the coordinate system. Default: False
        resampleAlg: str, optional
            Resampling algorithm to use in the Warp. Default: None
        order: str, optional
            Order of returned array.
            'image' (default) returns arrays in  (row, column, band).
            'gdal' returns arrays in  (band, row, column).
        """

        if location is not None:
            waldo = Waldo()
            shape = waldo.shape(location, geom='low')
            shape = json.dumps(shape['geometry'])

        params = {
            'keys': keys,
            'bands': bands,
            'scales': scales,
            'ot': ot,
            'srs': srs,
            'resolution': resolution,
            'shape': shape,
            'outputBounds': outputBounds,
            'outputBoundsSRS': outputBoundsSRS,
            'outsize': outsize,
            'targetAlignedPixels': targetAlignedPixels,
            'resampleAlg': resampleAlg,
        }

<<<<<<< HEAD
        r = self.session.post('%s/npz' % (self.url), json=params)
=======
        r = self.session.post('%s/featurearray' % (self.url), json=params, timeout=self.TIMEOUT)
>>>>>>> 86acf385

        if r.status_code != 200:
            raise RuntimeError("%s: %s" % (r.status_code, r.text))

        io = StringIO(r.content)
        npz = np.load(io)
        array = npz['data']
        metadata = json.loads(str(npz['metadata']))

        if order == 'image':
            return array.transpose((1, 2, 0)), metadata
        elif order == 'gdal':
            return array, metadata<|MERGE_RESOLUTION|>--- conflicted
+++ resolved
@@ -28,12 +28,7 @@
         if r.status_code != 200:
             raise RuntimeError("%s: %s" % (r.status_code, r.text))
 
-<<<<<<< HEAD
-        jsonresp = r.json()
-        return jsonresp
-=======
-        return r.json()
->>>>>>> 86acf385
+        return r.json()
 
     def get_bands_by_constellation(self, const):
         r = self.session.get('%s/bands/constellation/%s' % (self.url, const), timeout=self.TIMEOUT)
@@ -268,11 +263,7 @@
             'resampleAlg': resampleAlg,
         }
 
-<<<<<<< HEAD
-        r = self.session.post('%s/npz' % (self.url), json=params)
-=======
-        r = self.session.post('%s/featurearray' % (self.url), json=params, timeout=self.TIMEOUT)
->>>>>>> 86acf385
+        r = self.session.post('%s/npz' % (self.url), json=params, timeout=self.TIMEOUT)
 
         if r.status_code != 200:
             raise RuntimeError("%s: %s" % (r.status_code, r.text))
