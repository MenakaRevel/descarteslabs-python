--- conflicted
+++ resolved
@@ -18,10 +18,7 @@
 import json
 import warnings
 
-<<<<<<< HEAD
 import descarteslabs
-=======
->>>>>>> 611b862a
 from descarteslabs.addons import ThirdParty, blosc, numpy as np
 from descarteslabs.utilities import as_json_string, read_blosc_array, read_blosc_string
 from .service import Service
@@ -309,7 +306,6 @@
             'outsize': dimensions,
             'targetAlignedPixels': align_pixels,
             'resampleAlg': resampler,
-            'blosc': can_blosc
         }
 
         if dltile is not None:
@@ -320,46 +316,6 @@
 
         r = self.session.post('/raster', json=params)
 
-<<<<<<< HEAD
-        if can_blosc:
-            raw = BytesIO(r.content)
-
-            json_resp = json.loads(raw.readline().decode('utf-8').strip())
-
-            num_files = json_resp['files']
-            json_resp['files'] = {}
-
-            for _ in range(num_files):
-                file_meta = json.loads(raw.readline().decode('utf-8').strip())
-                data = read_blosc_string(file_meta, raw)
-
-                fn = file_meta['filename']
-
-                if outfile_basename:
-                    outfilename = "{}.{}".format(
-                        outfile_basename,
-                        ".".join(os.path.basename(fn).split(".")[1:])
-                    )
-                else:
-                    outfilename = fn
-
-                json_resp['files'][outfilename] = data
-        else:
-            json_resp = r.json()
-
-            # Decode base64
-            for fn in list(json_resp['files'].keys()):
-                if outfile_basename:
-                    outfilename = "{}.{}".format(
-                        outfile_basename,
-                        ".".join(os.path.basename(fn).split(".")[1:])
-                    )
-                else:
-                    outfilename = fn
-                json_resp['files'][outfilename] = base64.b64decode(
-                    json_resp['files'].pop(fn)
-                )
-=======
         raw = BytesIO(r.content)
 
         json_resp = json.loads(raw.readline().decode('utf-8').strip())
@@ -382,7 +338,6 @@
                 outfilename = fn
 
             json_resp['files'][outfilename] = data
->>>>>>> 611b862a
 
         if save:
             for filename, data in six.iteritems(json_resp['files']):
@@ -466,7 +421,6 @@
             'outsize': dimensions,
             'targetAlignedPixels': align_pixels,
             'resampleAlg': resampler,
-            'blosc': can_blosc
         }
 
         if dltile is not None:
@@ -475,10 +429,6 @@
             else:
                 params['dltile'] = dltile
 
-<<<<<<< HEAD
-        r = self.session.post('/npz', json=params, stream=True)
-
-=======
         can_blosc = not isinstance(blosc, ThirdParty)
 
         if can_blosc:
@@ -488,7 +438,6 @@
 
         r = self.session.post('/npz', json=params, stream=True)
 
->>>>>>> 611b862a
         if can_blosc:
             metadata = json.loads(r.raw.readline().decode('utf-8').strip())
             array_meta = json.loads(r.raw.readline().decode('utf-8').strip())
