# Copyright 2017 Descartes Labs.
#
# Licensed under the Apache License, Version 2.0 (the "License");
# you may not use this file except in compliance with the License.
# You may obtain a copy of the License at
#
#     http://www.apache.org/licenses/LICENSE-2.0
#
# Unless required by applicable law or agreed to in writing, software
# distributed under the License is distributed on an "AS IS" BASIS,
# WITHOUT WARRANTIES OR CONDITIONS OF ANY KIND, either express or implied.
# See the License for the specific language governing permissions and
# limitations under the License.

import base64
from io import BytesIO
import json
import warnings

from descarteslabs.addons import numpy as np
from descarteslabs.utilities import as_json_string
from .service import Service
from .places import Places


class Raster(Service):
    """Raster"""
    TIMEOUT = 300

    def __init__(
            self,
            url='https://platform-services.descarteslabs.com/raster',
            token=None
    ):
        """The parent Service class implements authentication and exponential
        backoff/retry. Override the url parameter to use a different instance
        of the backing service.
        """
        Service.__init__(self, url, token)

    def get_bands_by_key(self, key):
        """
        For a given source id, return the available bands.

        :param str key: A :class:`Metadata` identifiers.

        :return: A dictionary of band entries and their metadata.
        """
        r = self.session.get('%s/bands/key/%s' % (self.url, key), timeout=self.TIMEOUT)

        if r.status_code != 200:
            raise RuntimeError("%s: %s" % (r.status_code, r.text))

        return r.json()

    def get_bands_by_constellation(self, const):
        """
        For a given constellation id, return the available bands.

        :param str const: A constellation name/abbreviation.

        :return: A dictionary of band entries and their metadata.
        """
        r = self.session.get('%s/bands/constellation/%s' % (self.url, const),
                             timeout=self.TIMEOUT)

        if r.status_code != 200:
            raise RuntimeError("%s: %s" % (r.status_code, r.text))

        return r.json()

    def dltiles_from_shape(self, resolution, tilesize, pad, shape):
        """
<<<<<<< HEAD
        Return a feature collection of DLTile GeoJSONs that overlap
        a GeoJSON shape.
=======
        Return a feature collection of DLTile GeoJSONs that intersect
        a GeoJSON Geometry `shape`.
>>>>>>> e9dc431c

        :param float resolution: Resolution of DLTile
        :param int tilesize: Number of valid pixels per DLTile
        :param int pad: Number of ghost pixels per DLTile
        :param str shape: A GeoJSON geometry specifying a shape over
            which to intersect DLTiles.

        :return: GeoJSON FeatureCollection of intersecting DLTile geometries.

        Example::

            >>> import descarteslabs as dl
            >>> iowa = dl.places.shape("north-america_united-states_iowa")
            >>> dltiles = dl.raster.dltiles_from_shape(30.0, 2048, 16, iowa)

            {u'features': [{u'geometry': {u'coordinates': [[[-96.81264975325391,
                                                             41.04520331997488],
                                                            [-96.07101667769165,
                                                             41.02873098011615],
                                                            [-96.04576296033328,
                                                             41.590072611375206],
                                                            [-96.79377566762062,
                                                             41.606871549447824],
                                                            [-96.81264975325391,
                                                             41.04520331997488]]],
                                          u'type': u'Polygon'},
                            u'properties': {u'cs_code': u'EPSG:32614',
                                            u'key': u'2048:16:30.0:14:3:74',
                                            u'outputBounds': [683840.0,
                                                              4546080.0,
                                                              746240.0,
                                                              4608480.0],
                                            u'pad': 16,
                                            u'resolution': 30.0,
                                            u'ti': 3,
                                            u'tilesize': 2048,
                                            u'tj': 74,
                                            u'zone': 14},
                            u'type': u'Feature'},
                            ...
                           {u'geometry': {u'coordinates': [[[-90.77496392262168,
                                                             42.151198256875574],
                                                            [-90.02059316072575,
                                                             42.13407738909369],
                                                            [-89.99388553227165,
                                                             42.695284716744936],
                                                            [-90.75500239840237,
                                                             42.71274349523935],
                                                            [-90.77496392262168,
                                                             42.151198256875574]]],
                                          u'type': u'Polygon'},
                            u'properties': {u'cs_code': u'EPSG:32615',
                                            u'key': u'2048:16:30.0:15:3:76',
                                            u'outputBounds': [683840.0,
                                                              4668960.0,
                                                              746240.0,
                                                              4731360.0],
                                            u'pad': 16,
                                            u'resolution': 30.0,
                                            u'ti': 3,
                                            u'tilesize': 2048,
                                            u'tj': 76,
                                            u'zone': 15},
                            u'type': u'Feature'}],
             u'type': u'FeatureCollection'}
        """

        shape = as_json_string(shape)
        params = {
            'resolution': resolution,
            'tilesize': tilesize,
            'pad': pad,
            'shape': shape,
        }

        r = self.session.post('%s/dlkeys/from_shape' % (self.url),
                              json=params, timeout=self.TIMEOUT)

        if r.status_code != 200:
            raise RuntimeError("%s: %s" % (r.status_code, r.text))

        return r.json()

    def dltile_from_latlon(self, lat, lon, resolution, tilesize, pad):
        """
        Return a DLTile GeoJSON Feature that covers a latitude/longitude

        :param float lat: Resolution of DLTile
        :param float resolution: Resolution of DLTile
        :param int tilesize: Number of valid pixels per DLTile
        :param int pad: Number of ghost pixels per DLTile
        :param str shape: A GeoJSON geometry specifying a shape over
            which to intersect DLTiles.

        :return: A DLTile GeoJSON Feature

        Example::

            >>> import descarteslabs as dl
            >>> dl.raster.dltile_from_latlon(45, 60, 15.0, 1024, 16)

            {u'geometry': {u'coordinates': [[[59.88428127486957, 44.89851158838881],
                                            [60.084634558186266, 44.903806716073376],
                                            [60.07740397456606, 45.04621255053833],
                                            [59.87655568676388, 45.04089121582091],
                                            [59.88428127486957, 44.89851158838881]]],
                        u'type': u'Polygon'},
            u'properties': {u'cs_code': u'EPSG:32641',
                            u'key': u'1024:16:15.0:41:-16:324',
                            u'outputBounds': [254000.0, 4976400.0, 269840.0, 4992240.0],
                            u'pad': 16,
                            u'resolution': 15.0,
                            u'ti': -16,
                            u'tilesize': 1024,
                            u'tj': 324,
                            u'zone': 41},
            u'type': u'Feature'}
        """
        params = {
            'resolution': resolution,
            'tilesize': tilesize,
            'pad': pad,
        }

        r = self.session.get('%s/dlkeys/from_latlon/%f/%f' % (self.url, lat, lon),
                             params=params, timeout=self.TIMEOUT)

        if r.status_code != 200:
            raise RuntimeError("%s: %s" % (r.status_code, r.text))

        return r.json()

    def dltile(self, key):
        """
        Given a DLTile key, return a DLTile GeoJSON Feature

        :param str key: A DLTile key that identifies a DLTile

        :return: A DLTile GeoJSON Feature

        Example::

            >>> import descarteslabs as dl
            >>> dl.raster.dltile("1024:16:15.0:41:-16:324")

            {u'geometry': {u'coordinates': [[[59.88428127486957, 44.89851158838881],
                                             [60.084634558186266, 44.903806716073376],
                                             [60.07740397456606, 45.04621255053833],
                                             [59.87655568676388, 45.04089121582091],
                                             [59.88428127486957, 44.89851158838881]]],
                           u'type': u'Polygon'},
             u'properties': {u'cs_code': u'EPSG:32641',
                             u'key': u'1024:16:15.0:41:-16:324',
                             u'outputBounds': [254000.0, 4976400.0, 269840.0, 4992240.0],
                             u'pad': 16,
                             u'resolution': 15.0,
                             u'ti': -16,
                             u'tilesize': 1024,
                             u'tj': 324,
                             u'zone': 41},
             u'type': u'Feature'}

        """

        r = self.session.get('%s/dlkeys/%s' % (self.url, key), timeout=self.TIMEOUT)

        if r.status_code != 200:
            raise RuntimeError("%s: %s" % (r.status_code, r.text))

        return r.json()

    def dlkeys_from_shape(self, resolution, tilesize, pad, shape):
        """
        Deprecated. See dltiles_from_shape
        """
        warnings.warn("dlkey methods have been renamed to dltile",
                      DeprecationWarning, stacklevel=2)
        return self.dltiles_from_shape(resolution, tilesize, pad, shape)

    def dlkey_from_latlon(self, lat, lon, resolution, tilesize, pad):
        """
        Deprecated. See dltile_from_latlon
        """
        warnings.warn("dlkey methods have been renamed to dltile",
                      DeprecationWarning, stacklevel=2)
        return self.dltile_from_latlon(lat, lon, resolution, tilesize, pad)

    def dlkey(self, key):
        """
<<<<<<< HEAD
        Deprecated. See dlkey
=======
        Deprecated. See dltile
>>>>>>> e9dc431c
        """
        warnings.warn("dlkey methods have been renamed to dltile",
                      DeprecationWarning, stacklevel=2)
        return self.dltile(key)

    def raster(
            self,
            inputs,
            bands=None,
            scales=None,
            data_type=None,
            output_format='GTiff',
            srs=None,
            dimensions=None,
            resolution=None,
            bounds=None,
            bounds_srs=None,
            cutline=None,
            place=None,
            align_pixels=False,
            resampler=None,
    ):
        """Given a list of :class:`Metadata <descarteslabs.services.Metadata>` identifiers,
        retrieve a translated and warped mosaic.

        :param inputs: List of :class:`Metadata` identifiers.
        :param bands: List of requested bands.
        :param scales: List of tuples specifying the scaling to be applied to each band.
            If no scaling is desired for a band, use ``None`` where appropriate. If a
            tuple contains four elements, the last two will be used as the output range.
            For example, ``(0, 10000, 0, 128)`` would scale the source values 0-10000 to
            be returned as 0-128 in the output.
        :param str output_format: Output format (`GTiff`, `PNG`, ...).
        :param str data_type: Output data type (`Byte`, `UInt8`, `UInt16`, `Float32`, etc).
        :param str srs: Output spatial reference system definition understood by GDAL.
        :param float resolution: Desired resolution in output SRS units.
        :param tuple outsize: Desired output (width, height) in pixels.
        :param str cutline: A GeoJSON feature or geometry to be used as a cutline.
        :param str place: A slug identifier to be used as a cutline.
        :param tuple bounds: ``(min_x, min_y, max_x, max_y)`` in target SRS.
        :param str bounds_srs: Override the coordinate system in which bounds are expressed.
        :param bool align_pixels: Align pixels to the target coordinate system.
        :param str resampler: Resampling algorithm to be used during warping (``near``,
            ``bilinear``, ``cubic``, ``cubicsplice``, ``lanczos``, ``average``, ``mode``,
            ``max``, ``min``, ``med``, ``q1``, ``q3``).
        """
        cutline = as_json_string(cutline)

        if place:
            places = Places()
            places.auth = self.auth
            shape = places.shape(place, geom='low')
            cutline = json.dumps(shape['geometry'])

        params = {
            'keys': inputs,
            'bands': bands,
            'scales': scales,
            'ot': data_type,
            'of': output_format,
            'srs': srs,
            'resolution': resolution,
            'shape': cutline,
            'outputBounds': bounds,
            'outputBoundsSRS': bounds_srs,
            'outsize': dimensions,
            'targetAlignedPixels': align_pixels,
            'resampleAlg': resampler,
        }

        r = self.session.post('%s/raster' % (self.url), json=params, timeout=self.TIMEOUT)

        if r.status_code != 200:
            raise RuntimeError("%s: %s" % (r.status_code, r.text))

        json_resp = r.json()
        # Decode base64
        for k in json_resp['files'].keys():
            json_resp['files'][k] = base64.b64decode(json_resp['files'][k])

        return json_resp

    def ndarray(
            self,
            inputs,
            bands=None,
            scales=None,
            data_type=None,
            srs=None,
            resolution=None,
            dimensions=None,
            cutline=None,
            place=None,
            bounds=None,
            bounds_srs=None,
            align_pixels=False,
            resampler=None,
            order='image',
    ):
        """Retrieve a raster as a NumPy array.

        See :meth:`raster` for more information.

        :param str order: Order of the returned array. `image` returns arrays as
            ``(row, column, band)`` while `gdal` returns arrays as ``(band, row, column)``.

        """
        cutline = as_json_string(cutline)

        if place is not None:
            places = Places()
            places.auth = self.auth
            shape = places.shape(place, geom='low')
            cutline = json.dumps(shape['geometry'])

        params = {
            'keys': inputs,
            'bands': bands,
            'scales': scales,
            'ot': data_type,
            'srs': srs,
            'resolution': resolution,
            'shape': cutline,
            'outputBounds': bounds,
            'outputBoundsSRS': bounds_srs,
            'outsize': dimensions,
            'targetAlignedPixels': align_pixels,
            'resampleAlg': resampler,
        }

        r = self.session.post('%s/npz' % (self.url), json=params, timeout=self.TIMEOUT)

        if r.status_code != 200:
            raise RuntimeError("%s: %s" % (r.status_code, r.text))

        io = BytesIO(r.content)
        npz = np.load(io)
        array = npz['data']
        metadata = json.loads(npz['metadata'].tostring().decode('utf-8'))

        if len(array.shape) > 2:
            if order == 'image':
                return array.transpose((1, 2, 0)), metadata
            elif order == 'gdal':
                return array, metadata
        else:
            return array, metadata<|MERGE_RESOLUTION|>--- conflicted
+++ resolved
@@ -71,13 +71,8 @@
 
     def dltiles_from_shape(self, resolution, tilesize, pad, shape):
         """
-<<<<<<< HEAD
-        Return a feature collection of DLTile GeoJSONs that overlap
-        a GeoJSON shape.
-=======
         Return a feature collection of DLTile GeoJSONs that intersect
         a GeoJSON Geometry `shape`.
->>>>>>> e9dc431c
 
         :param float resolution: Resolution of DLTile
         :param int tilesize: Number of valid pixels per DLTile
@@ -267,11 +262,7 @@
 
     def dlkey(self, key):
         """
-<<<<<<< HEAD
-        Deprecated. See dlkey
-=======
         Deprecated. See dltile
->>>>>>> e9dc431c
         """
         warnings.warn("dlkey methods have been renamed to dltile",
                       DeprecationWarning, stacklevel=2)
