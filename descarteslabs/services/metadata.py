# Copyright 2017 Descartes Labs.
#
# Licensed under the Apache License, Version 2.0 (the "License");
# you may not use this file except in compliance with the License.
# You may obtain a copy of the License at
#
#     http://www.apache.org/licenses/LICENSE-2.0
#
# Unless required by applicable law or agreed to in writing, software
# distributed under the License is distributed on an "AS IS" BASIS,
# WITHOUT WARRANTIES OR CONDITIONS OF ANY KIND, either express or implied.
# See the License for the specific language governing permissions and
# limitations under the License.

import json
import os
from six import string_types
from .service import Service
from .places import Places
import descarteslabs as dl


class Metadata(Service):
    TIMEOUT = (9.5, 120)
    """Image Metadata Service https://iam.descarteslabs.com/service/runcible"""

    def __init__(self, url=None, token=None):
        """The parent Service class implements authentication and exponential
        backoff/retry. Override the url parameter to use a different instance
        of the backing service.
        """
        if url is None:
            url = os.environ.get("DESCARTESLABS_METADATA_URL",
                                 "https://platform-services.descarteslabs.com/runcible/v1")

        Service.__init__(self, url, token)

    def sources(self):
        """Get a list of image sources.

        Example::
            >>> import descarteslabs as dl
            >>> from pprint import pprint
            >>> sources = dl.metadata.sources()
            >>> pprint(sources)
            [{'const_id': 'L8', 'sat_id': 'LANDSAT_8', 'value': 89}]

        """
        r = self.session.get('%s/sources' % self.url, timeout=self.TIMEOUT)

        return r.json()

    def summary(self, const_id=None, sat_id=None, date='acquired', part=None,
                place=None, geom=None, start_time=None, end_time=None, cloud_fraction=None,
                cloud_fraction_0=None, fill_fraction=None, params=None, bbox=False,
                dltile=None):
        """Get a summary of the results for the specified spatio-temporal query.

        :param list(str) const_id: Constellation identifier(s).
        :param list(str) sat_id: Satellite identifier(s).
        :param str date: The date field to use for search (e.g. `acquired`).
        :param str part: Part of the date to aggregate over (e.g. `day`).
        :param str place: A slug identifier to be used as a region of interest.
        :param str geom: A GeoJSON or WKT region of interest.
        :param str start_time: Desired starting date and time (inclusive).
        :param str end_time: Desired ending date and time (inclusive).
        :param float cloud_fraction: Maximum cloud fraction, calculated by data provider.
        :param float cloud_fraction_0: Maximum cloud fraction, calculated by cloud mask pixels.
        :param float fill_fraction: Minimum scene fill fraction, calculated as valid/total pixels.
        :param bool bbox: If true, query by the bounding box of the region of interest.
        :param str params: JSON of additional query parameters.
        :param str dltile: a dltile key used to specify the resolution, bounds, and srs.

        Example usage::

            >>> import descarteslabs as dl
            >>> from pprint import  pprint
            >>> pprint(dl.metadata.summary(place='north-america_united-states_iowa', const_id=['L8'], \
                    start_time='2016-07-06', end_time='2016-07-07', part='hour'))
            {'bytes': 93298309,
             'const_id': ['L8'],
             'count': 1,
             'items': [{'bytes': 93298309,
                        'count': 1,
                        'date': '2016-07-06T16:00:00',
                        'pixels': 250508160}],
             'pixels': 250508160}
        """
        if place:
            places = Places()
            places.auth = self.auth
            shape = places.shape(place, geom='low')
            geom = json.dumps(shape['geometry'])

        if dltile is not None:
            if isinstance(dltile, string_types):
                dltile = dl.raster.dltile(dltile)
            if isinstance(dltile, dict):
                geom = dltile['geometry']

        if isinstance(geom, dict):
            geom = json.dumps(geom)

        kwargs = {}

        if sat_id:

            if isinstance(sat_id, string_types):
                sat_id = [sat_id]

            kwargs['sat_id'] = sat_id

        if const_id:

            if isinstance(const_id, string_types):
                const_id = [const_id]

            kwargs['const_id'] = const_id

        if date:
            kwargs['date'] = date

        if part:
            kwargs['part'] = part

        if geom:
            kwargs['geom'] = geom

        if start_time:
            kwargs['start_time'] = start_time

        if end_time:
            kwargs['end_time'] = end_time

        if cloud_fraction is not None:
            kwargs['cloud_fraction'] = cloud_fraction

        if cloud_fraction_0 is not None:
            kwargs['cloud_fraction_0'] = cloud_fraction_0

        if fill_fraction is not None:
            kwargs['fill_fraction'] = fill_fraction

        if params:
            kwargs['params'] = json.dumps(params)

        if bbox:
            kwargs['bbox'] = bbox

        r = self.session.post('%s/summary' % self.url, json=kwargs, timeout=self.TIMEOUT)

        return r.json()

    def search(self, const_id=None, sat_id=None, date='acquired', place=None,
               geom=None, start_time=None, end_time=None, cloud_fraction=None,
               cloud_fraction_0=None, fill_fraction=None, params=None,
               limit=100, offset=0, bbox=False, dltile=None):
        """Search metadata given a spatio-temporal query. All parameters are
        optional. Results are paged using limit/offset.

        :param list(str) const_id: Constellation identifier(s).
        :param list(str) sat_id: Satellite identifier(s).
        :param str date: The date field to use for search (e.g. `acquired`).
        :param str place: A slug identifier to be used as a region of interest.
        :param str geom: A GeoJSON or WKT region of interest.
        :param str start_time: Desired starting date and time (inclusive).
        :param str end_time: Desired ending date and time (inclusive).
        :param float cloud_fraction: Maximum cloud fraction, calculated by data provider.
        :param float cloud_fraction_0: Maximum cloud fraction, calculated by cloud mask pixels.
        :param float fill_fraction: Minimum scene fill fraction, calculated as valid/total pixels.
        :param bool bbox: If true, query by the bounding box of the region of interest.
        :param str params: JSON of additional query parameters.
        :param int limit: Number of items to return.
        :param int offset: Number of items to skip.
        :param str dltile: a dltile key used to specify the resolution, bounds, and srs.

        return: GeoJSON ``FeatureCollection``

        Example::

            >>> import descarteslabs as dl
            >>> scenes = dl.metadata.search(place='north-america_united-states_iowa', \
                                         const_id=['L8'], \
                                         start_time='2016-07-01', \
                                         end_time='2016-07-31 23:59:59')
            >>> len(scenes['features'])
            1
        """
        if place:
            places = Places()
            places.auth = self.auth
            shape = places.shape(place, geom='low')
            geom = json.dumps(shape['geometry'])

        if dltile is not None:
            if isinstance(dltile, string_types):
                dltile = dl.raster.dltile(dltile)
            if isinstance(dltile, dict):
                geom = dltile['geometry']

        if isinstance(geom, dict):
            geom = json.dumps(geom)

        kwargs = {}

        kwargs['limit'] = limit
        kwargs['offset'] = offset

        if sat_id:

            if isinstance(sat_id, string_types):
                sat_id = [sat_id]

            kwargs['sat_id'] = sat_id

        if const_id:

            if isinstance(const_id, string_types):
                const_id = [const_id]

            kwargs['const_id'] = const_id

        if geom:
            kwargs['geom'] = geom

        if start_time:
            kwargs['start_time'] = start_time

        if end_time:
            kwargs['end_time'] = end_time

        if cloud_fraction is not None:
            kwargs['cloud_fraction'] = cloud_fraction

        if cloud_fraction_0 is not None:
            kwargs['cloud_fraction_0'] = cloud_fraction_0

        if fill_fraction is not None:
            kwargs['fill_fraction'] = fill_fraction

        if params:
            kwargs['params'] = json.dumps(params)

        if bbox:
            kwargs['bbox'] = bbox

        r = self.session.post('%s/search' % self.url, json=kwargs, timeout=self.TIMEOUT)

        features = r.json()

        result = {'type': 'FeatureCollection'}

        result['features'] = sorted(
            features, key=lambda f: f['properties']['acquired']
        )

        return result

    def keys(self, const_id=None, sat_id=None, date='acquired', place=None,
             geom=None, start_time=None, end_time=None, cloud_fraction=None,
             cloud_fraction_0=None, fill_fraction=None, params=None, limit=100,
             offset=0, bbox=False, dltile=None):
        """Search metadata given a spatio-temporal query. All parameters are
        optional. Results are paged using limit/offset.

        :param list(str) const_id: Constellation identifier(s).
        :param list(str) sat_id: Satellite identifier(s).
        :param str date: The date field to use for search (e.g. `acquired`).
        :param str place: A slug identifier to be used as a region of interest.
        :param str geom: A GeoJSON or WKT region of interest.
        :param str start_time: Desired starting date and time (inclusive).
        :param str end_time: Desired ending date and time (inclusive).
        :param float cloud_fraction: Maximum cloud fraction, calculated by data provider.
        :param float cloud_fraction_0: Maximum cloud fraction, calculated by cloud mask pixels.
        :param float fill_fraction: Minimum scene fill fraction, calculated as valid/total pixels.
        :param bool bbox: If true, query by the bounding box of the region of interest.
        :param str params: JSON of additional query parameters.
        :param int limit: Number of items to return.
        :param int offset: Number of items to skip.
        :param str dltile: a dltile key used to specify the resolution, bounds, and srs.

        :return: List of image identifiers.

        Example::

            >>> import descarteslabs as dl
            >>> keys = dl.metadata.keys(place='north-america_united-states_iowa', \
                                 const_id=['L8'], \
                                 start_time='2016-07-01', \
                                 end_time='2016-07-31 23:59:59')
            >>> len(keys)
            1

            >>> keys
            ['meta_LC80270312016188_v1']

        """
        result = self.search(sat_id=sat_id, const_id=const_id, date=date,
                             place=place, geom=geom, start_time=start_time,
                             end_time=end_time, cloud_fraction=cloud_fraction,
                             cloud_fraction_0=cloud_fraction_0, fill_fraction=fill_fraction,
                             params=params, limit=limit, offset=offset, bbox=bbox,
                             dltile=dltile)

        return [feature['id'] for feature in result['features']]

    def features(self, const_id=None, sat_id=None, date='acquired', place=None,
                 geom=None, start_time=None, end_time=None, cloud_fraction=None,
                 cloud_fraction_0=None, fill_fraction=None, params=None,
                 limit=100, bbox=False, dltile=None):
        """Generator that combines summary and search to page through results.

        :param int limit: Number of features to fetch per request.

        :return: Generator of GeoJSON ``Feature`` objects.
        """
<<<<<<< HEAD
        result = self.summary(sat_id=sat_id, const_id=const_id, date=date,
                              place=place, geom=geom, start_time=start_time,
                              end_time=end_time, cloud_fraction=cloud_fraction,
                              cloud_fraction_0=cloud_fraction_0, fill_fraction=fill_fraction,
                              params=params, bbox=bbox, dltile=dltile)
=======
        summary = self.summary(sat_id=sat_id, const_id=const_id, date=date,
                               place=place, geom=geom, start_time=start_time,
                               end_time=end_time, cloud_fraction=cloud_fraction,
                               cloud_fraction_0=cloud_fraction_0, fill_fraction=fill_fraction,
                               params=params, bbox=bbox)
>>>>>>> 2b039cfe

        offset = 0

        count = summary['count']

        while offset < count:

            features = self.search(sat_id=sat_id, const_id=const_id,
                                   date=date, place=place, geom=geom,
                                   start_time=start_time, end_time=end_time,
                                   cloud_fraction=cloud_fraction,
                                   cloud_fraction_0=cloud_fraction_0,
                                   fill_fraction=fill_fraction, params=params,
                                   limit=limit, offset=offset, bbox=bbox)

<<<<<<< HEAD
                features = self.search(sat_id=sat_id, const_id=const_id,
                                       date=date, place=place, geom=geom,
                                       start_time=start_time, end_time=end_time,
                                       cloud_fraction=cloud_fraction,
                                       cloud_fraction_0=cloud_fraction_0,
                                       fill_fraction=fill_fraction, params=params,
                                       limit=limit, offset=offset, bbox=bbox,
                                       dltile=dltile)
=======
            offset = limit + offset
>>>>>>> 2b039cfe

            for feature in features['features']:
                yield feature

    def get(self, key):
        """Get metadata of a single image.

        :param str key: Image identifier.

        Example::

            >>> import descarteslabs as dl
            >>> meta = dl.metadata.get('meta_LC80270312016188_v1')
            >>> keys = list(meta.keys())
            >>> keys.sort()
            >>> keys
            ['acquired', 'area', 'bits_per_pixel', 'bright_fraction', 'bucket', 'cloud_fraction',
             'cloud_fraction_0', 'cs_code', 'descartes_version', 'file_md5s', 'file_sizes', 'files',
             'fill_fraction', 'geolocation_accuracy', 'geometry', 'geotrans', 'identifier', 'processed',
             'projcs', 'published', 'raster_size', 'reflectance_scale', 'roll_angle', 'sat_id',
             'solar_azimuth_angle', 'solar_elevation_angle', 'sw_version', 'terrain_correction', 'tile_id']
        """
        r = self.session.get('%s/get/%s' % (self.url, key), timeout=self.TIMEOUT)

        return r.json()<|MERGE_RESOLUTION|>--- conflicted
+++ resolved
@@ -314,19 +314,11 @@
 
         :return: Generator of GeoJSON ``Feature`` objects.
         """
-<<<<<<< HEAD
-        result = self.summary(sat_id=sat_id, const_id=const_id, date=date,
-                              place=place, geom=geom, start_time=start_time,
-                              end_time=end_time, cloud_fraction=cloud_fraction,
-                              cloud_fraction_0=cloud_fraction_0, fill_fraction=fill_fraction,
-                              params=params, bbox=bbox, dltile=dltile)
-=======
         summary = self.summary(sat_id=sat_id, const_id=const_id, date=date,
                                place=place, geom=geom, start_time=start_time,
                                end_time=end_time, cloud_fraction=cloud_fraction,
                                cloud_fraction_0=cloud_fraction_0, fill_fraction=fill_fraction,
-                               params=params, bbox=bbox)
->>>>>>> 2b039cfe
+                               params=params, bbox=bbox, dltile=dltile)
 
         offset = 0
 
@@ -340,20 +332,10 @@
                                    cloud_fraction=cloud_fraction,
                                    cloud_fraction_0=cloud_fraction_0,
                                    fill_fraction=fill_fraction, params=params,
-                                   limit=limit, offset=offset, bbox=bbox)
-
-<<<<<<< HEAD
-                features = self.search(sat_id=sat_id, const_id=const_id,
-                                       date=date, place=place, geom=geom,
-                                       start_time=start_time, end_time=end_time,
-                                       cloud_fraction=cloud_fraction,
-                                       cloud_fraction_0=cloud_fraction_0,
-                                       fill_fraction=fill_fraction, params=params,
-                                       limit=limit, offset=offset, bbox=bbox,
-                                       dltile=dltile)
-=======
+                                   limit=limit, offset=offset, bbox=bbox,
+                                   dltile=dltile)
+
             offset = limit + offset
->>>>>>> 2b039cfe
 
             for feature in features['features']:
                 yield feature
