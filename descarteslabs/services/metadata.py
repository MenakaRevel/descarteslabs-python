--- conflicted
+++ resolved
@@ -19,8 +19,6 @@
 from .service import Service
 from .places import Places
 import descarteslabs as dl
-<<<<<<< HEAD
-=======
 
 CONST_ID_DEPRECATION_MESSAGE = (
     "Keyword arg `const_id' has been deprecated and will be removed in "
@@ -28,7 +26,6 @@
     "argument instead. Product identifiers can be found with the "
     " products() method."
 )
->>>>>>> 4f39c5bd
 
 
 class Metadata(Service):
@@ -79,11 +76,7 @@
 
     def summary(self, products=None, const_id=None, sat_id=None, date='acquired', part=None,
                 place=None, geom=None, start_time=None, end_time=None, cloud_fraction=None,
-<<<<<<< HEAD
-                cloud_fraction_0=None, fill_fraction=None, params=None, bbox=False,
-=======
                 cloud_fraction_0=None, fill_fraction=None, pixels=None, params=None,
->>>>>>> 4f39c5bd
                 dltile=None):
         """Get a summary of the results for the specified spatio-temporal query.
 
@@ -195,11 +188,7 @@
     def search(self, products=None, const_id=None, sat_id=None, date='acquired', place=None,
                geom=None, start_time=None, end_time=None, cloud_fraction=None,
                cloud_fraction_0=None, fill_fraction=None, params=None,
-<<<<<<< HEAD
-               limit=100, offset=0, bbox=False, dltile=None):
-=======
                limit=100, offset=0, fields=None, dltile=None, sort_field=None, sort_order="asc"):
->>>>>>> 4f39c5bd
         """Search metadata given a spatio-temporal query. All parameters are
         optional. Results are paged using limit/offset.
 
@@ -217,14 +206,10 @@
         :param str params: JSON of additional query parameters.
         :param int limit: Number of items to return.
         :param int offset: Number of items to skip.
-<<<<<<< HEAD
-        :param str dltile: a dltile key used to specify the resolution, bounds, and srs.
-=======
         :param list(str) fields: Properties to return.
         :param str dltile: a dltile key used to specify the resolution, bounds, and srs.
         :param str sort_field: Property to sort on.
         :param str sort_order: Order of sort.
->>>>>>> 4f39c5bd
 
         return: GeoJSON ``FeatureCollection``
 
@@ -368,11 +353,7 @@
     def keys(self, products=None, const_id=None, sat_id=None, date='acquired', place=None,
              geom=None, start_time=None, end_time=None, cloud_fraction=None,
              cloud_fraction_0=None, fill_fraction=None, params=None, limit=100,
-<<<<<<< HEAD
-             offset=0, bbox=False, dltile=None):
-=======
              offset=0, dltile=None, sort_field=None, sort_order='asc'):
->>>>>>> 4f39c5bd
         """Search metadata given a spatio-temporal query. All parameters are
         optional. Results are paged using limit/offset.
 
@@ -391,11 +372,8 @@
         :param int limit: Number of items to return.
         :param int offset: Number of items to skip.
         :param str dltile: a dltile key used to specify the resolution, bounds, and srs.
-<<<<<<< HEAD
-=======
         :param str sort_field: Property to sort on.
         :param str sort_order: Order of sort.
->>>>>>> 4f39c5bd
 
         :return: List of image identifiers.
 
@@ -417,46 +395,27 @@
                              place=place, geom=geom, start_time=start_time,
                              end_time=end_time, cloud_fraction=cloud_fraction,
                              cloud_fraction_0=cloud_fraction_0, fill_fraction=fill_fraction,
-<<<<<<< HEAD
-                             params=params, limit=limit, offset=offset, bbox=bbox,
-                             dltile=dltile)
-=======
                              params=params, limit=limit, offset=offset, fields=["key"], dltile=dltile,
                              sort_field=sort_field, sort_order=sort_order)
->>>>>>> 4f39c5bd
 
         return [feature['key'] for feature in result['features']]
 
     def features(self, products=None, const_id=None, sat_id=None, date='acquired', place=None,
                  geom=None, start_time=None, end_time=None, cloud_fraction=None,
                  cloud_fraction_0=None, fill_fraction=None, params=None,
-<<<<<<< HEAD
-                 limit=100, bbox=False, dltile=None):
-=======
                  limit=100, dltile=None, sort_field=None, sort_order='asc'):
 
->>>>>>> 4f39c5bd
         """Generator that combines summary and search to page through results.
 
         :param int limit: Number of features to fetch per request.
 
         :return: Generator of GeoJSON ``Feature`` objects.
         """
-<<<<<<< HEAD
-        result = self.summary(sat_id=sat_id, const_id=const_id, date=date,
-                              place=place, geom=geom, start_time=start_time,
-                              end_time=end_time, cloud_fraction=cloud_fraction,
-                              cloud_fraction_0=cloud_fraction_0, fill_fraction=fill_fraction,
-                              params=params, bbox=bbox, dltile=dltile)
-
-        for summary in result:
-=======
         summary = self.summary(sat_id=sat_id, products=products, const_id=None, date=date,
                                place=place, geom=geom, start_time=start_time,
                                end_time=end_time, cloud_fraction=cloud_fraction,
                                cloud_fraction_0=cloud_fraction_0, fill_fraction=fill_fraction,
                                params=params, dltile=dltile)
->>>>>>> 4f39c5bd
 
         offset = 0
 
@@ -464,16 +423,6 @@
 
         while offset < count:
 
-<<<<<<< HEAD
-                features = self.search(sat_id=sat_id, const_id=const_id,
-                                       date=date, place=place, geom=geom,
-                                       start_time=start_time, end_time=end_time,
-                                       cloud_fraction=cloud_fraction,
-                                       cloud_fraction_0=cloud_fraction_0,
-                                       fill_fraction=fill_fraction, params=params,
-                                       limit=limit, offset=offset, bbox=bbox,
-                                       dltile=dltile)
-=======
             features = self.search(sat_id=sat_id, products=products, const_id=None,
                                    date=date, place=place, geom=geom,
                                    start_time=start_time, end_time=end_time,
@@ -483,7 +432,6 @@
                                    limit=limit, offset=offset,
                                    dltile=dltile, sort_field=sort_field,
                                    sort_order=sort_order)
->>>>>>> 4f39c5bd
 
             offset = limit + offset
 
