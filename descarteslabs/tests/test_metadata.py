--- conflicted
+++ resolved
@@ -42,13 +42,8 @@
         dltile = "256:16:30.0:15:-11:591"
         r = self.instance.search(start_time='2016-07-06', end_time='2016-07-07',
                                  const_id=['L8'], dltile=dltile)
-<<<<<<< HEAD
-        ids = [f['id'] for f in r['features']]
-        self.assertTrue('meta_LC80270312016188_v1' in ids)
-=======
         keys = [f['key'] for f in r['features']]
         self.assertTrue('meta_LC80270312016188_v1' in keys)
->>>>>>> 4f39c5bd
 
     def test_sat_id(self):
         r = self.instance.search(start_time='2016-07-06', end_time='2016-07-07', sat_id='LANDSAT_8')
