# Copyright 2017 Descartes Labs.
#
# Licensed under the Apache License, Version 2.0 (the "License");
# you may not use this file except in compliance with the License.
# You may obtain a copy of the License at
#
#     http://www.apache.org/licenses/LICENSE-2.0
#
# Unless required by applicable law or agreed to in writing, software
# distributed under the License is distributed on an "AS IS" BASIS,
# WITHOUT WARRANTIES OR CONDITIONS OF ANY KIND, either express or implied.
# See the License for the specific language governing permissions and
# limitations under the License.

import unittest

import descarteslabs as dl


class TestPlaces(unittest.TestCase):
    instance = None

    @classmethod
    def setUpClass(cls):
        cls.instance = dl.places

    def test_placetypes(self):
        data = self.instance.placetypes()
        self.assertEqual(6, len(data))

    def test_find(self):
        r = self.instance.find('united-states_iowa')
        self.assertEqual(1, len(r))

    def test_shape(self):
        r = self.instance.shape('north-america_united-states_iowa')
        self.assertEqual(85688713, r['id'])

    def test_prefix(self):
        # counties by default
        r = self.instance.prefix('north-america_united-states_iowa')
        self.assertEqual(99, len(r['features']))

        r = self.instance.prefix('north-america_united-states_iowa', placetype='district')
        self.assertEqual(9, len(r['features']))

<<<<<<< HEAD
=======
    def test_sources(self):
        r = self.instance.sources()
        self.assertEqual(2, len(r))

>>>>>>> 2634def2

if __name__ == '__main__':
    unittest.main()<|MERGE_RESOLUTION|>--- conflicted
+++ resolved
@@ -44,13 +44,10 @@
         r = self.instance.prefix('north-america_united-states_iowa', placetype='district')
         self.assertEqual(9, len(r['features']))
 
-<<<<<<< HEAD
-=======
     def test_sources(self):
         r = self.instance.sources()
         self.assertEqual(2, len(r))
 
->>>>>>> 2634def2
 
 if __name__ == '__main__':
     unittest.main()